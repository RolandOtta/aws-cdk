--- conflicted
+++ resolved
@@ -1,9 +1,4 @@
-<<<<<<< HEAD
 import { AssetMetadataEntry } from '@aws-cdk/cloud-assembly-schema';
-import { AssetManifest } from 'cdk-assets';
-=======
-import { AssetMetadataEntry } from '@aws-cdk/cx-api';
->>>>>>> 7b1e80dd
 import { ToolkitInfo } from '../lib';
 import { addMetadataAssetsToManifest } from '../lib/assets';
 import { AssetManifestBuilder } from '../lib/util/asset-manifest-builder';
