--- conflicted
+++ resolved
@@ -2,13 +2,8 @@
 import * as fs from 'fs-extra';
 import * as os from 'os';
 import * as path from 'path';
-<<<<<<< HEAD
-import { Mode, SdkProvider } from './aws-auth';
-import {Tag} from "./cxapp/stacks";
-=======
 import { Tag } from '../cdk-toolkit';
 import { Mode, SdkProvider } from './aws-auth';
->>>>>>> a7856932
 import { deployStack, DeployStackResult } from './deploy-stack';
 
 // tslint:disable:max-line-length
