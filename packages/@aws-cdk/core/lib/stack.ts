--- conflicted
+++ resolved
@@ -979,61 +979,6 @@
     }
     return this._assetParameters;
   }
-<<<<<<< HEAD
-=======
-
-  private determineCrossReferenceFactory(target: Stack) {
-    // unsupported: stacks from different apps
-    if (target.node.root !== this.node.root) {
-      throw new Error(
-        'Cannot reference across apps. ' +
-        'Consuming and producing stacks must be defined within the same CDK app.');
-    }
-
-    // unsupported: stacks are not in the same environment
-    if (target.environment !== this.environment) {
-      throw new Error(
-        `Stack "${this.node.path}" cannot consume a cross reference from stack "${target.node.path}". ` +
-        'Cross stack references are only supported for stacks deployed to the same environment or between nested stacks and their parent stack');
-    }
-
-    // if one of the stacks is a nested stack, go ahead and give it the right to make the cross reference
-    if (target.nested) { return target; }
-    if (this.nested) { return this; }
-
-    // both stacks are top-level (non-nested), the taret (producing stack) gets to make the reference
-    return target;
-  }
-
-  /**
-   * Returns all the tokens used within the scope of the current stack.
-   */
-  private findTokens() {
-    const tokens = new Array<IResolvable>();
-
-    for (const element of cfnElements(this)) {
-      try {
-        tokens.push(...findTokens(element, () => element._toCloudFormation()));
-      }  catch (e) {
-        // Note: it might be that the properties of the CFN object aren't valid.
-        // This will usually be preventatively caught in a construct's validate()
-        // and turned into a nicely descriptive error, but we're running prepare()
-        // before validate(). Swallow errors that occur because the CFN layer
-        // doesn't validate completely.
-        //
-        // This does make the assumption that the error will not be rectified,
-        // but the error will be thrown later on anyway. If the error doesn't
-        // get thrown down the line, we may miss references.
-        if (e.type === 'CfnSynthesisError') {
-          continue;
-        }
-
-        throw e;
-      }
-    }
-    return tokens;
-  }
->>>>>>> 2f6bd74b
 }
 
 function merge(template: any, part: any) {
